<!-- 
This file is part of Jupiterp. For terms of use, please see the file
called LICENSE at the top level of the Jupiterp source tree (online at
https://github.com/atcupps/Jupiterp/LICENSE).
Copyright (C) 2024 Andrew Cupps
-->
<script lang="ts">
    import { 
        getClasstimeBounds, schedulify, appendHoveredSection 
    } from '../../../lib/course-planner/Schedule';
    import ScheduleDay from './ScheduleDay.svelte';
    import ScheduleBackground from './ScheduleBackground.svelte';
    import { formatCredits, testudoLink } from '../../../lib/course-planner/Formatting';
    import { afterUpdate } from 'svelte';
    import InstructorListing from '../course-search/InstructorListing.svelte';
<<<<<<< HEAD
    import MeetingListing from '../course-search/MeetingListing.svelte';
=======
    import {
        HoveredSectionStore, SelectedSectionsStore
    } from '../../../stores/CoursePlannerStores';

    let hoveredSection: ScheduleSelection | null = null;
    let selections: ScheduleSelection[] = [];
>>>>>>> 972ec85b


    let schedule: Schedule = schedulify(
        appendHoveredSection(selections, hoveredSection)
    );

    HoveredSectionStore.subscribe((stored) => { 
        hoveredSection = stored;
        schedule = schedulify(
            appendHoveredSection(selections, hoveredSection)
        );
    });

    SelectedSectionsStore.subscribe((stored) => {
        selections = stored;
        schedule = schedulify(
            appendHoveredSection(selections, hoveredSection)
        );
    })

    let bgHeight: number;

    // Keep track of the range of times to display on the Schedule
    let earliestClassStart: number = 8;
    let latestClassEnd: number = 16;

    // In order for Svelte to recreate `schedule` reactively as the user
    // selects new classes, this if block is needed to run `schedulify`
    // if `selections` changes.
    $: if (selections || hoveredSection) {
        const selectionsWithHovered = appendHoveredSection(selections, hoveredSection);
        schedule = schedulify(selectionsWithHovered);
        if (selectionsWithHovered.length === 0) {
            earliestClassStart = 8;
            latestClassEnd = 16;
        } else {
            const bounds = getClasstimeBounds(schedule);
            earliestClassStart = bounds.earliestStart;
            latestClassEnd = bounds.latestEnd;
            const boundDiff = latestClassEnd - earliestClassStart;
            if (boundDiff < 8) {
                earliestClassStart -= Math.floor((8 - boundDiff) / 2);
                latestClassEnd += Math.floor((8 - boundDiff) / 2);
            }
        }
        if (earliestClassStart === -5 && latestClassEnd === 5) {
            earliestClassStart = 8;
            latestClassEnd = 16;
        }
    }

    let showCourseInfo: string | null = null;
    let showSectionInfo: string | null = null;
    let courseInfoCourse: Course | null = null;
    let courseInfoSection: Section | null = null;
    $: if (showCourseInfo !== null) {
        let index = selections.findIndex(selection => {
            return selection.courseCode === showCourseInfo
                && selection.section.sec_code === showSectionInfo;
        });
        if (index === -1) {
            showCourseInfo = null;
            showSectionInfo = null;
            courseInfoCourse = null;
            courseInfoSection = null;
        } else {
            courseInfoCourse = selections[index].course;
            courseInfoSection = selections[index].section;
        }
    }

    let elt: HTMLDivElement;
    let innerWidth: number;
    let infoPanelLeft: number;
    let infoPanelWidth: number;
    $: if (elt || innerWidth) {
        afterUpdate(() => {
            infoPanelLeft = elt.getBoundingClientRect().left;
            infoPanelWidth = elt.getBoundingClientRect().right - infoPanelLeft;
        });
    }
</script>

<svelte:window bind:innerWidth />

<div class='h-full w-full flex flex-row px-2 font-medium overflow-x-scroll
            text-lg text-center text-black dark:text-white overflow-y-scroll'>
    <div class='grid grow relative pl-8'
         style='height: calc(100% - 1.75rem);'
         class:grid-cols-5={schedule.other.length == 0}
         class:grid-cols-6={schedule.other.length > 0}
         bind:this={elt}
    >
        
        <!-- Background lines for the schedule -->
        <div class='absolute timelines z-0 h-full top-[1.75rem]' 
                style='width: {schedule.other.length == 0 ? '100%' : '83.3%'};;'>
            <ScheduleBackground bind:earliest={earliestClassStart}
                                bind:latest={latestClassEnd} 
                                bind:h={bgHeight}/>
        </div>

        <!-- ClassTimes by day -->
        <ScheduleDay name='Mon' classes={schedule.monday} 
            bind:selections={selections}
            bind:earliestClassStart
            bind:latestClassEnd 
            bind:bgHeight
            bind:showCourseInfo
            bind:showSectionInfo
            />
        <ScheduleDay name='Tue' classes={schedule.tuesday}
        bind:selections={selections}
            bind:earliestClassStart
            bind:latestClassEnd  
            bind:bgHeight
            bind:showCourseInfo 
            bind:showSectionInfo
            />
        <ScheduleDay name='Wed' classes={schedule.wednesday}
            bind:selections={selections}
            bind:earliestClassStart
            bind:latestClassEnd  
            bind:bgHeight
            bind:showCourseInfo 
            bind:showSectionInfo
            />
        <ScheduleDay name='Thu' classes={schedule.thursday}
            bind:selections={selections}
            bind:earliestClassStart
            bind:latestClassEnd  
            bind:bgHeight
            bind:showCourseInfo 
            bind:showSectionInfo
            />
        <ScheduleDay name='Fri' classes={schedule.friday}
            bind:selections={selections}
            bind:earliestClassStart
            bind:latestClassEnd  
            bind:bgHeight
            bind:showCourseInfo 
            bind:showSectionInfo
            />

        <!-- 'Other' classes (OnlineAsync, Unspecified) -->
        {#if schedule.other.length > 0}
            <ScheduleDay name='Other' classes={schedule.other} type='Other'
                {bgHeight}
            bind:selections={selections}
            bind:showCourseInfo 
            bind:showSectionInfo
            />
        {/if}
    </div>
</div>

<!-- Course info panel -->
{#if showCourseInfo !== null 
    && courseInfoCourse !== null 
    && courseInfoSection !== null}
<div class='absolute z-10 shadow-md bottom-[0.75rem]
        rounded-xl border-2 border-outlineLight
        dark:border-outlineDark bg-bgSecondaryLight
        dark:bg-bgSecondaryDark text-left px-2 py-1'
     style='max-width: calc(100vw - 72px);
        left: {infoPanelLeft}px;
        width: {infoPanelWidth}px;'>

    <!-- X Button to get rid of course info -->
    <button class='absolute h-7 w-7 top-0 right-0
            2xl:top-1 2xl:right-1 justify-center'
            on:click={() => {showCourseInfo = null}}>
        <svg xmlns="http://www.w3.org/2000/svg" 
            viewBox="0 0 384 512"
            class='absolute h-5 w-5 2xl:h-6 2xl:w-6 
                    top-[50%] left-[50%] stroke-black fill-black 
                    dark:stroke-white dark:fill-white'
            style='transform: translateX(-50%) translateY(-50%);'>
            <!--!Font Awesome Free 6.5.1 by @fontawesome - https://fontawesome.com License - https://fontawesome.com/license/free Copyright 2024 Fonticons, Inc.--><path d="M376.6 84.5c11.3-13.6 9.5-33.8-4.1-45.1s-33.8-9.5-45.1 4.1L192 206 56.6 43.5C45.3 29.9 25.1 28.1 11.5 39.4S-3.9 70.9 7.4 84.5L150.3 256 7.4 427.5c-11.3 13.6-9.5 33.8 4.1 45.1s33.8 9.5 45.1-4.1L192 306 327.4 468.5c11.3 13.6 31.5 15.4 45.1 4.1s15.4-31.5 4.1-45.1L233.7 256 376.6 84.5z"/></svg>
    </button>

    <!-- Course info -->
    <div class='text-lg 2xl:text-xl'
            style='width: calc(100% - 1.75rem);'>
        <span class='font-bold'>
            {courseInfoCourse.code}
        </span>
        <span class='font-normal'>
            - {courseInfoCourse.name}
        </span>
        <span class='text-base 2xl:text-lg font-normal mx-1
                                    text-orange underline'>
            <a href={testudoLink(courseInfoCourse.code)} 
                                            target='_blank'>
                (view on Testudo)
            </a>
        </span>
    </div>
    <div class='text-sm 2xl:text-base'>
        {formatCredits(courseInfoCourse.credits)} credits |
        Section {courseInfoSection.sec_code}
    </div>
    {#each courseInfoSection.instructors as instructor}
        <InstructorListing instructor={instructor}
                            profsHover={false}
                            removeHoverSection={() => {}} />
    {/each}
    <div class='text-sm 2xl:text-base w-64'>
        {#each courseInfoSection.class_meetings as meeting}
            <MeetingListing meeting={meeting} condensed={true}
                locationHover={false} removeHoverSection={() => {}} />
        {/each}
    </div>
    <div class='text-base 2xl:text-lg leading-5'>
        {courseInfoCourse.description}
    </div>
</div>
{/if}<|MERGE_RESOLUTION|>--- conflicted
+++ resolved
@@ -13,16 +13,13 @@
     import { formatCredits, testudoLink } from '../../../lib/course-planner/Formatting';
     import { afterUpdate } from 'svelte';
     import InstructorListing from '../course-search/InstructorListing.svelte';
-<<<<<<< HEAD
-    import MeetingListing from '../course-search/MeetingListing.svelte';
-=======
     import {
         HoveredSectionStore, SelectedSectionsStore
     } from '../../../stores/CoursePlannerStores';
+    import MeetingListing from '../course-search/MeetingListing.svelte';
 
     let hoveredSection: ScheduleSelection | null = null;
     let selections: ScheduleSelection[] = [];
->>>>>>> 972ec85b
 
 
     let schedule: Schedule = schedulify(
@@ -127,7 +124,6 @@
 
         <!-- ClassTimes by day -->
         <ScheduleDay name='Mon' classes={schedule.monday} 
-            bind:selections={selections}
             bind:earliestClassStart
             bind:latestClassEnd 
             bind:bgHeight
@@ -135,7 +131,6 @@
             bind:showSectionInfo
             />
         <ScheduleDay name='Tue' classes={schedule.tuesday}
-        bind:selections={selections}
             bind:earliestClassStart
             bind:latestClassEnd  
             bind:bgHeight
@@ -143,7 +138,6 @@
             bind:showSectionInfo
             />
         <ScheduleDay name='Wed' classes={schedule.wednesday}
-            bind:selections={selections}
             bind:earliestClassStart
             bind:latestClassEnd  
             bind:bgHeight
@@ -151,7 +145,6 @@
             bind:showSectionInfo
             />
         <ScheduleDay name='Thu' classes={schedule.thursday}
-            bind:selections={selections}
             bind:earliestClassStart
             bind:latestClassEnd  
             bind:bgHeight
@@ -159,7 +152,6 @@
             bind:showSectionInfo
             />
         <ScheduleDay name='Fri' classes={schedule.friday}
-            bind:selections={selections}
             bind:earliestClassStart
             bind:latestClassEnd  
             bind:bgHeight
@@ -171,7 +163,7 @@
         {#if schedule.other.length > 0}
             <ScheduleDay name='Other' classes={schedule.other} type='Other'
                 {bgHeight}
-            bind:selections={selections}
+
             bind:showCourseInfo 
             bind:showSectionInfo
             />
