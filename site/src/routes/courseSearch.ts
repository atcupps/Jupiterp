// This file is part of Jupiterp: https://github.com/atcupps/Jupiterp

/**
 * This file is part of Jupiterp: https://github.com/atcupps/Jupiterp
 * 
 * @fileoverview Functions relating to searching for courses in Jupiterp.
 */

/**
 * Get a course-lookup object which can be used to find courses given a 
 * department and course number.
 * 
 * @param departments An array of `Department`s with courses to be available
 *                      for lookup
 * 
 * @returns A `Record` which can match department-name inputs to another 
 *          `Record` matching course numbers to `Course` objects.
 */
export function getCourseLookup(departments: Department[]):
                                    Record<string, Record<string, Course>> {
    const result: Record<string, Record<string, Course>> = {};
    departments.forEach((dept) => {
        const deptName: string = dept.name;
        const deptCourses: Course[] = dept.courses;
        const deptRecord: Record<string, Course> = {};
        for (const course of deptCourses) {
            const courseNum = course.code.substring(4);
            deptRecord[courseNum] = course;
        }
        result[deptName] = deptRecord;
    });
    return result;
}

/**
 * Given an `input`, search for courses in a `courseLookup` and return a list
 * of possible `Course`s.
 * 
 * @param input A string of input used to search for `Course`s
 * @param courseLookup A `Record` used to match departments and course numbers
 *                      to `Course`s; can be generated using `getCourseLookup`
 * 
 * @returns An array of possible courses given the `input`.
 */
export function searchCourses(input: string, courseLookup: 
                            Record<string, Record<string, Course>>): Course[] {
    const result: Course[] = [];
<<<<<<< HEAD
    // For an `input` to be worth searching, it should be at least the four
    // letter department code, and the department code must be in 
    // `courseLookup`.
    if (input.length >= 4) {
        const dept: string = input.substring(0, 4);
=======
    // For an `input` to be worth searching, it should be at least the four letter
    // department code, and the department code must be in `courseLookup`.
    // Jupiterp also doesn't care about whitespace, so it is removed.
    const simpleInput: string = input.replace(/\s/g, '');
    if (simpleInput.length >= 4) {
        const dept: string = simpleInput.substring(0, 4);
>>>>>>> cae30764
        const deptCourses: Record<string, Course> = courseLookup[dept];
        if (deptCourses != undefined) {
            for (const courseCode in deptCourses) {
                let shouldBeInResult = true;
                const inputCode = simpleInput.substring(4);
                if (inputCode.length > courseCode.length) {
                    shouldBeInResult = false;
                } else {
                    for (let i = 0; i < inputCode.length; i++) { 
                        if (inputCode[i] != courseCode[i]) {
                            shouldBeInResult = false;
                        }
                    }
                }
                if (shouldBeInResult) {
                    result.push(deptCourses[courseCode]);
                }
            }
        }
    }
    
    return result;
}<|MERGE_RESOLUTION|>--- conflicted
+++ resolved
@@ -1,5 +1,3 @@
-// This file is part of Jupiterp: https://github.com/atcupps/Jupiterp
-
 /**
  * This file is part of Jupiterp: https://github.com/atcupps/Jupiterp
  * 
@@ -45,20 +43,13 @@
 export function searchCourses(input: string, courseLookup: 
                             Record<string, Record<string, Course>>): Course[] {
     const result: Course[] = [];
-<<<<<<< HEAD
     // For an `input` to be worth searching, it should be at least the four
     // letter department code, and the department code must be in 
-    // `courseLookup`.
-    if (input.length >= 4) {
-        const dept: string = input.substring(0, 4);
-=======
-    // For an `input` to be worth searching, it should be at least the four letter
-    // department code, and the department code must be in `courseLookup`.
-    // Jupiterp also doesn't care about whitespace, so it is removed.
+    // `courseLookup`. Jupiterp also doesn't care about whitespace, so it is 
+    // removed.
     const simpleInput: string = input.replace(/\s/g, '');
     if (simpleInput.length >= 4) {
         const dept: string = simpleInput.substring(0, 4);
->>>>>>> cae30764
         const deptCourses: Record<string, Course> = courseLookup[dept];
         if (deptCourses != undefined) {
             for (const courseCode in deptCourses) {
