--- conflicted
+++ resolved
@@ -1,15 +1,8 @@
-<<<<<<< HEAD
 <!-- This file is part of Jupiterp: https://github.com/atcupps/Jupiterp -->
 
-<script>
-    import { ptLinkFromSlug } from './professors';
-    import { formatClasstime } from './formatting';
-    // import { getCourseLookup, searchCourses } from './courseSearch';
-=======
 <script lang="ts">
     import { getCourseLookup, searchCourses } from './courseSearch';
     import CourseListing from './CourseListing.svelte';
->>>>>>> c8421593
 
     // These imports currently not used but may be in future
     // import { ptLinkFromSlug } from './professors';
